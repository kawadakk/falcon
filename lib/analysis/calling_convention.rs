--- conflicted
+++ resolved
@@ -317,17 +317,10 @@
                 let return_type = ReturnAddressType::Register(il::scalar("r3", 32));
 
                 CallingConvention {
-<<<<<<< HEAD
-                    argument_registers: argument_registers,
-                    preserved_registers: preserved_registers,
-                    trashed_registers: trashed_registers,
-                    stack_argument_offset: 0,
-=======
                     argument_registers,
                     preserved_registers,
                     trashed_registers,
                     stack_argument_offset: 4,
->>>>>>> e34a5e7d
                     stack_argument_length: 4,
                     return_address_type: return_type,
                     return_register: il::scalar("lr", 32),
