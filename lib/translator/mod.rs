//! Translators for various architectures to Falcon IL.
//!
//! Translators in Falcon do not lift individual instructions, but instead lift
//! basic blocks. This is both more performant than lifting individual
//! instructions, and allows Falcon to deal with weird cases such as the delay
//! slot in the MIPS architecture.
//!
//! Translators lift individual instructions to `ControlFlowGraph`, and combine
//! these graphs to form a single block. A single instruction may lift to not
//! only multiple Falcon IL instructions, but also multiple IL blocks.
//!
//! Instructions for direct branches in Falcon IL are omitted in the IL, and
//! instead edges with conditional guards are emitted. The Brc operation is only
//! emitted for indirect branches, and instructions which are typically used to
//! call other functions.
//!
//! If you are lifting directly from loader (Elf/PE/other), you do not need to
//! pay attention to the translators. The correct translator will be chosen
//! automatically.

use crate::memory::MemoryPermissions;

<<<<<<< HEAD
pub mod arm;
=======
mod block_translation_result;
>>>>>>> e34a5e7d
pub mod mips;
mod options;
pub mod ppc;
pub mod x86;

use crate::error::*;
use crate::il;
use crate::il::*;
pub use block_translation_result::BlockTranslationResult;
use falcon_capstone::capstone;
pub use options::{ManualEdge, Options, OptionsBuilder};
use std::collections::{BTreeMap, VecDeque};
pub(crate) const DEFAULT_TRANSLATION_BLOCK_BYTES: usize = 64;

/// This trait is used by the translator to continually find and lift bytes from an underlying
/// memory model.
///
/// Anything that implements this trait can be used as a memory backing for lifting.
pub trait TranslationMemory {
    fn permissions(&self, address: u64) -> Option<MemoryPermissions>;

    fn get_u8(&self, address: u64) -> Option<u8>;

    fn get_bytes(&self, address: u64, length: usize) -> Vec<u8> {
        let mut bytes = Vec::new();
        for i in 0..length {
            match self.permissions(address) {
                Some(permissions) => {
                    if !permissions.contains(MemoryPermissions::EXECUTE) {
                        break;
                    }
                }
                None => break,
            }
            match self.get_u8(address + i as u64) {
                Some(u) => bytes.push(u),
                None => break,
            };
        }
        bytes
    }
}

// A convenience function for turning unhandled instructions into intrinsics
pub(crate) fn unhandled_intrinsic(
    control_flow_graph: &mut il::ControlFlowGraph,
    instruction: &capstone::Instr,
) -> Result<()> {
    let block_index = {
        let block = control_flow_graph.new_block()?;

        block.intrinsic(il::Intrinsic::new(
            instruction.mnemonic.clone(),
            format!("{} {}", instruction.mnemonic, instruction.op_str),
            Vec::new(),
            None,
            None,
            instruction.bytes.get(0..4).unwrap().to_vec(),
        ));

        block.index()
    };

    control_flow_graph.set_entry(block_index)?;
    control_flow_graph.set_exit(block_index)?;

    Ok(())
}

/// A generic translation trait, implemented by various architectures.
pub trait Translator {
    /// Translates a basic block
    fn translate_block(
        &self,
        bytes: &[u8],
        address: u64,
        options: &Options,
    ) -> Result<BlockTranslationResult>;

    /// Translates a function
    fn translate_function(
        &self,
        memory: &dyn TranslationMemory,
        function_address: u64,
    ) -> Result<Function> {
        self.translate_function_extended(memory, function_address, &Options::default())
    }

    /// Translates a function
    ///
    /// Provides additional options over translate_function
    fn translate_function_extended(
        &self,
        memory: &dyn TranslationMemory,
        function_address: u64,
        options: &Options,
    ) -> Result<Function> {
        // Addresses of blocks pending translation
        let mut translation_queue: VecDeque<u64> = VecDeque::new();

        // The results of block translations
        let mut translation_results: BTreeMap<u64, BlockTranslationResult> = BTreeMap::new();

        translation_queue.push_front(function_address);

        options.manual_edges().iter().for_each(|manual_edge| {
            translation_queue.push_back(manual_edge.head_address());
            translation_queue.push_back(manual_edge.tail_address());
        });

        // translate all blocks in the function
        while !translation_queue.is_empty() {
            let block_address = translation_queue.pop_front().unwrap();

            if translation_results.contains_key(&block_address) {
                continue;
            }

            let block_bytes = memory.get_bytes(block_address, DEFAULT_TRANSLATION_BLOCK_BYTES);
            if block_bytes.is_empty() {
                let mut control_flow_graph = ControlFlowGraph::new();
                let block_index = control_flow_graph.new_block()?.index();
                control_flow_graph.set_entry(block_index)?;
                control_flow_graph.set_exit(block_index)?;
                translation_results.insert(
                    block_address,
                    BlockTranslationResult::new(
                        vec![(block_address, control_flow_graph)],
                        block_address,
                        0,
                        Vec::new(),
                    ),
                );
                continue;
            }

            // translate this block
            let block_translation_result =
                self.translate_block(&block_bytes, block_address, options)?;

            // enqueue all successors
            for successor in block_translation_result.successors().iter() {
                if !translation_queue.contains(&successor.0) {
                    translation_queue.push_back(successor.0);
                }
            }

            translation_results.insert(block_address, block_translation_result);
        }

        // We now insert all of these blocks into a new control flow graph,
        // keeping track of their new entry and exit indices.

        // A mapping of instruction address to entry/exit vertex indices
        let mut instruction_indices: BTreeMap<u64, (usize, usize)> = BTreeMap::new();

        // A mapping of block address to entry/exit vertex indices;
        let mut block_indices: BTreeMap<u64, (usize, usize)> = BTreeMap::new();

        let mut control_flow_graph = ControlFlowGraph::new();
        for result in &translation_results {
            let block_translation_result = result.1;
            let mut block_entry = 0;
            let mut block_exit = 0;
            let mut previous_exit = None;
            for &(address, ref instruction_graph) in block_translation_result.instructions().iter()
            {
                // Have we already inserted this instruction?
                let (entry, exit) = if instruction_indices.get(&address).is_some() {
                    instruction_indices[&address]
                } else {
                    let (entry, exit) = control_flow_graph.insert(instruction_graph)?;
                    instruction_indices.insert(address, (entry, exit));
                    (entry, exit)
                };
                // If this is not our first instruction through this block.
                if let Some(previous_exit) = previous_exit {
                    // If an edge from the previous block to this block doesn't
                    // exist
                    if control_flow_graph.edge(previous_exit, entry).is_err() {
                        // Create an edge from the previous block to this block.
                        control_flow_graph.unconditional_edge(previous_exit, entry)?;
                    }
                }
                // Our first instruction through this block
                else {
                    block_entry = entry;
                }
                block_exit = exit;
                previous_exit = Some(exit);
            }
            block_indices.insert(*result.0, (block_entry, block_exit));
        }

        // Insert the edges

        // Start with edges for our manual edges
        for manual_edge in options.manual_edges() {
            let (_, edge_head) = block_indices[&manual_edge.head_address()];
            let (edge_tail, _) = block_indices[&manual_edge.tail_address()];

            if control_flow_graph.edge(edge_head, edge_tail).is_ok() {
                continue;
            }

            if let Some(condition) = manual_edge.condition() {
                control_flow_graph.conditional_edge(edge_head, edge_tail, condition.clone())?;
            } else {
                control_flow_graph.unconditional_edge(edge_head, edge_tail)?;
            }
        }

        // For every block translation result
        for (address, block_translation_result) in translation_results {
            // Get the exit index for the last/tail vertex in this block
            let (_, block_exit) = block_indices[&address];
            // For every successor in the block translation result (this is an
            // (address, condition) tuple)
            for (successor_address, successor_condition) in
                block_translation_result.successors().iter()
            {
                // get the entry index for the first/head block in the successor
                let (block_entry, _) = block_indices[successor_address];
                // check for duplicate edges
                if control_flow_graph.edge(block_exit, block_entry).is_ok() {
                    continue;
                }
                match successor_condition {
                    Some(ref condition) => control_flow_graph.conditional_edge(
                        block_exit,
                        block_entry,
                        condition.clone(),
                    )?,
                    None => control_flow_graph.unconditional_edge(block_exit, block_entry)?,
                }
            }
        }

        // One block is the start of our control_flow_graph
        control_flow_graph.set_entry(block_indices[&function_address].0)?;

        // merge for the user
        control_flow_graph.merge()?;

        Ok(Function::new(function_address, control_flow_graph))
    }
}<|MERGE_RESOLUTION|>--- conflicted
+++ resolved
@@ -20,11 +20,8 @@
 
 use crate::memory::MemoryPermissions;
 
-<<<<<<< HEAD
 pub mod arm;
-=======
 mod block_translation_result;
->>>>>>> e34a5e7d
 pub mod mips;
 mod options;
 pub mod ppc;
