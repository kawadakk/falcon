--- conflicted
+++ resolved
@@ -72,23 +72,11 @@
         filename: P,
         base_address: u64,
     ) -> Result<Elf> {
-<<<<<<< HEAD
-        let mut file = match File::open(&filename) {
-            Ok(file) => file,
-            Err(e) => {
-                return Err(format!(
-                    "Error opening {}: {}",
-                    (filename.as_ref() as &Path).to_str().unwrap(),
-                    e
-                )
-                .into())
-=======
         let filename: &Path = filename.as_ref();
         let mut file = match File::open(filename) {
             Ok(file) => file,
             Err(e) => {
                 return Err(format!("Error opening {:?}: {}", filename.to_string_lossy(), e).into())
->>>>>>> e34a5e7d
             }
         };
         let mut buf = Vec::new();
